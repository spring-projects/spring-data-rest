/*
 * Copyright 2013-2017 the original author or authors.
 *
 * Licensed under the Apache License, Version 2.0 (the "License");
 * you may not use this file except in compliance with the License.
 * You may obtain a copy of the License at
 *
 *      http://www.apache.org/licenses/LICENSE-2.0
 *
 * Unless required by applicable law or agreed to in writing, software
 * distributed under the License is distributed on an "AS IS" BASIS,
 * WITHOUT WARRANTIES OR CONDITIONS OF ANY KIND, either express or implied.
 * See the License for the specific language governing permissions and
 * limitations under the License.
 */
package org.springframework.data.rest.webmvc;

import static org.assertj.core.api.Assertions.*;
import static org.springframework.data.rest.tests.TestMvcClient.*;

import org.junit.Before;
import org.junit.Test;
import org.springframework.beans.factory.annotation.Autowired;
import org.springframework.data.domain.PageRequest;
import org.springframework.data.domain.Sort;
import org.springframework.data.rest.core.mapping.ResourceMetadata;
import org.springframework.data.rest.tests.AbstractControllerIntegrationTests;
import org.springframework.data.rest.tests.ResourceTester;
import org.springframework.data.rest.tests.ResourceTester.HasSelfLink;
import org.springframework.data.rest.webmvc.jpa.Address;
import org.springframework.data.rest.webmvc.jpa.Author;
import org.springframework.data.rest.webmvc.jpa.Book;
import org.springframework.data.rest.webmvc.jpa.CreditCard;
import org.springframework.data.rest.webmvc.jpa.JpaRepositoryConfig;
import org.springframework.data.rest.webmvc.jpa.Person;
import org.springframework.data.rest.webmvc.jpa.TestDataPopulator;
import org.springframework.data.rest.webmvc.support.DefaultedPageable;
import org.springframework.hateoas.PagedResources;
import org.springframework.hateoas.ResourceSupport;
import org.springframework.hateoas.Resources;
import org.springframework.http.HttpEntity;
import org.springframework.http.HttpHeaders;
import org.springframework.http.HttpMethod;
import org.springframework.http.HttpStatus;
import org.springframework.http.ResponseEntity;
import org.springframework.test.context.ContextConfiguration;
import org.springframework.transaction.annotation.Transactional;
import org.springframework.util.LinkedMultiValueMap;
import org.springframework.util.MultiValueMap;

/**
 * Integration tests for the {@link RepositorySearchController}.
 * 
 * @author Oliver Gierke
 */
@ContextConfiguration(classes = JpaRepositoryConfig.class)
@Transactional
public class RepositorySearchControllerIntegrationTests extends AbstractControllerIntegrationTests {

	static final DefaultedPageable PAGEABLE = new DefaultedPageable(PageRequest.of(0, 10), true);

	@Autowired TestDataPopulator loader;
	@Autowired RepositorySearchController controller;
	@Autowired PersistentEntityResourceAssembler assembler;

	@Before
	public void setUp() {
		loader.populateRepositories();
	}

	@Test
	public void rendersCorrectSearchLinksForPersons() throws Exception {

		RootResourceInformation request = getResourceInformation(Person.class);
		ResourceSupport resource = controller.listSearches(request);

		ResourceTester tester = ResourceTester.of(resource);
		tester.assertNumberOfLinks(7); // Self link included
		tester.assertHasLinkEndingWith("findFirstPersonByFirstName", "findFirstPersonByFirstName{?firstname,projection}");
		tester.assertHasLinkEndingWith("firstname", "firstname{?firstname,page,size,sort,projection}");
		tester.assertHasLinkEndingWith("lastname", "lastname{?lastname,sort,projection}");
		tester.assertHasLinkEndingWith("findByCreatedUsingISO8601Date",
				"findByCreatedUsingISO8601Date{?date,page,size,sort,projection}");
		tester.assertHasLinkEndingWith("findByCreatedGreaterThan",
				"findByCreatedGreaterThan{?date,page,size,sort,projection}");
		tester.assertHasLinkEndingWith("findCreatedDateByLastName", "findCreatedDateByLastName{?lastname}");
	}

	@Test(expected = ResourceNotFoundException.class)
	public void returns404ForUnexportedRepository() {
		controller.listSearches(getResourceInformation(CreditCard.class));
	}

	@Test(expected = ResourceNotFoundException.class)
	public void returns404ForRepositoryWithoutSearches() {
		controller.listSearches(getResourceInformation(Author.class));
	}

	@Test
	public void executesSearchAgainstRepository() {

		RootResourceInformation resourceInformation = getResourceInformation(Person.class);
		MultiValueMap<String, Object> parameters = new LinkedMultiValueMap<String, Object>(1);
		parameters.add("firstname", "John");

<<<<<<< HEAD
		ResponseEntity<?> response = controller.executeSearch(resourceInformation, parameters, "firstname", PAGEABLE, null,
				assembler, new HttpHeaders());
=======
		ResponseEntity<?> response = controller.executeSearch(resourceInformation, parameters, "firstname", PAGEABLE,
				Sort.unsorted(), assembler, new HttpHeaders());
>>>>>>> 1642826a

		ResourceTester tester = ResourceTester.of(response.getBody());
		PagedResources<Object> pagedResources = tester.assertIsPage();
		assertThat(pagedResources.getContent()).hasSize(1);

		ResourceMetadata metadata = getMetadata(Person.class);
		tester.withContentResource(new HasSelfLink(BASE.slash(metadata.getPath()).slash("{id}")));
	}

	@Test(expected = ResourceNotFoundException.class) // DATAREST-330
	public void doesNotExposeHeadForSearchResourceIfResourceDoesnHaveSearches() {
		controller.headForSearches(getResourceInformation(Author.class));
	}

	@Test(expected = ResourceNotFoundException.class) // DATAREST-330
	public void exposesHeadForSearchResourceIfResourceIsNotExposed() {
		controller.headForSearches(getResourceInformation(CreditCard.class));
	}

	@Test // DATAREST-330
	public void exposesHeadForSearchResourceIfResourceIsExposed() {
		controller.headForSearches(getResourceInformation(Person.class));
	}

	@Test // DATAREST-330
	public void exposesHeadForExistingQueryMethodResource() {
		controller.headForSearch(getResourceInformation(Person.class), "findByCreatedUsingISO8601Date");
	}

	@Test(expected = ResourceNotFoundException.class) // DATAREST-330
	public void doesNotExposeHeadForInvalidQueryMethodResource() {
		controller.headForSearch(getResourceInformation(Person.class), "foobar");
	}

	@Test // DATAREST-333
	public void searchResourceSupportsGetOnly() {
		assertAllowHeaders(controller.optionsForSearches(getResourceInformation(Person.class)), HttpMethod.GET);
	}

	@Test(expected = ResourceNotFoundException.class) // DATAREST-333
	public void returns404ForOptionsForRepositoryWithoutSearches() {
		controller.optionsForSearches(getResourceInformation(Address.class));
	}

	@Test // DATAREST-333
	public void queryMethodResourceSupportsGetOnly() {

		RootResourceInformation resourceInformation = getResourceInformation(Person.class);
		HttpEntity<Object> response = controller.optionsForSearch(resourceInformation, "firstname");

		assertAllowHeaders(response, HttpMethod.GET);
	}

	@Test // DATAREST-502
	public void interpretsUriAsReferenceToRelatedEntity() {

		MultiValueMap<String, Object> parameters = new LinkedMultiValueMap<String, Object>(1);
		parameters.add("author", "/author/1");

		RootResourceInformation resourceInformation = getResourceInformation(Book.class);

		ResponseEntity<?> result = controller.executeSearch(resourceInformation, parameters, "findByAuthorsContains",
<<<<<<< HEAD
				PAGEABLE, null, assembler, new HttpHeaders());
=======
				PAGEABLE, Sort.unsorted(), assembler, new HttpHeaders());
>>>>>>> 1642826a

		assertThat(result.getBody()).isInstanceOf(Resources.class);
	}

	@Test // DATAREST-515
	public void repositorySearchResourceExposesDomainType() {

		RepositorySearchesResource searches = controller.listSearches(getResourceInformation(Person.class));

		assertThat(searches.getDomainType()).isAssignableFrom(Person.class);
	}

	@Test // DATAREST-1121
	public void returnsSimpleResponseEntityForQueryMethod() {

		MultiValueMap<String, Object> parameters = new LinkedMultiValueMap<String, Object>();
		parameters.add("lastname", "Thornton");

		ResponseEntity<?> entity = controller.executeSearch(getResourceInformation(Person.class), parameters,
				"findCreatedDateByLastName", PAGEABLE, Sort.unsorted(), assembler, new HttpHeaders());

		assertThat(entity.getStatusCode()).isEqualTo(HttpStatus.OK);
		assertThat(entity.getHeaders()).isEmpty();
	}
}<|MERGE_RESOLUTION|>--- conflicted
+++ resolved
@@ -103,13 +103,8 @@
 		MultiValueMap<String, Object> parameters = new LinkedMultiValueMap<String, Object>(1);
 		parameters.add("firstname", "John");
 
-<<<<<<< HEAD
-		ResponseEntity<?> response = controller.executeSearch(resourceInformation, parameters, "firstname", PAGEABLE, null,
-				assembler, new HttpHeaders());
-=======
 		ResponseEntity<?> response = controller.executeSearch(resourceInformation, parameters, "firstname", PAGEABLE,
 				Sort.unsorted(), assembler, new HttpHeaders());
->>>>>>> 1642826a
 
 		ResourceTester tester = ResourceTester.of(response.getBody());
 		PagedResources<Object> pagedResources = tester.assertIsPage();
@@ -172,11 +167,7 @@
 		RootResourceInformation resourceInformation = getResourceInformation(Book.class);
 
 		ResponseEntity<?> result = controller.executeSearch(resourceInformation, parameters, "findByAuthorsContains",
-<<<<<<< HEAD
-				PAGEABLE, null, assembler, new HttpHeaders());
-=======
 				PAGEABLE, Sort.unsorted(), assembler, new HttpHeaders());
->>>>>>> 1642826a
 
 		assertThat(result.getBody()).isInstanceOf(Resources.class);
 	}
