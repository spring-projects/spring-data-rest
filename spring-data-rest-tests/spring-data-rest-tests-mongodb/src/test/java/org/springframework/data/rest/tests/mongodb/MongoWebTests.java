--- conflicted
+++ resolved
@@ -316,20 +316,10 @@
 		mvc.perform(get(href)).andExpect(status().isOk());
 	}
 
-<<<<<<< HEAD
-	/**
-	 * @see DATAREST-835
-	 */
-	@Test
-	public void exposesETagHeaderForSearchResourceYieldingItemResource() throws Exception {
-
-		Link link = client.discoverUnique("profiles", "search", "findById");
-=======
 	@Test // DATAREST-835
 	public void exposesETagHeaderForSearchResourceYieldingItemResource() throws Exception {
 
 		Link link = client.discoverUnique("profiles", "search", "findProfileById");
->>>>>>> 1642826a
 
 		Profile profile = repository.findAll().iterator().next();
 
@@ -338,14 +328,7 @@
 				.andExpect(header().string("Last-Modified", is(notNullValue())));
 	}
 
-<<<<<<< HEAD
-	/**
-	 * @see DATAREST-835
-	 */
-	@Test
-=======
 	@Test // DATAREST-835
->>>>>>> 1642826a
 	public void doesNotAddETagHeaderForCollectionQueryResource() throws Exception {
 
 		Link link = client.discoverUnique("profiles", "search", "findByType");
