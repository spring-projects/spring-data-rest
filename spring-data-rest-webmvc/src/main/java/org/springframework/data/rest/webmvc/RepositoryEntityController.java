--- conflicted
+++ resolved
@@ -45,7 +45,6 @@
 import org.springframework.data.rest.core.mapping.ResourceType;
 import org.springframework.data.rest.core.mapping.SearchResourceMappings;
 import org.springframework.data.rest.core.mapping.SupportedHttpMethods;
-import org.springframework.data.rest.core.util.Supplier;
 import org.springframework.data.rest.webmvc.support.BackendId;
 import org.springframework.data.rest.webmvc.support.DefaultedPageable;
 import org.springframework.data.rest.webmvc.support.ETag;
@@ -331,30 +330,14 @@
 			@BackendId Serializable id, final PersistentEntityResourceAssembler assembler, @RequestHeader HttpHeaders headers)
 			throws HttpRequestMethodNotSupportedException {
 
-<<<<<<< HEAD
-		final Object domainObj = getItemResource(resourceInformation, id);
-=======
 		return getItemResource(resourceInformation, id).map(it -> {
->>>>>>> 1642826a
 
 			PersistentEntity<?, ?> entity = resourceInformation.getPersistentEntity();
 
-<<<<<<< HEAD
-		PersistentEntity<?, ?> entity = resourceInformation.getPersistentEntity();
-
-		return resourceStatus.getStatusAndHeaders(headers, domainObj, entity).toResponseEntity(//
-				new Supplier<PersistentEntityResource>() {
-					@Override
-					public PersistentEntityResource get() {
-						return assembler.toFullResource(domainObj);
-					}
-				});
-=======
 			return resourceStatus.getStatusAndHeaders(headers, it, entity).toResponseEntity(//
 					() -> assembler.toFullResource(it));
 
 		}).orElseGet(() -> new ResponseEntity<Resource<?>>(HttpStatus.NOT_FOUND));
->>>>>>> 1642826a
 	}
 
 	/**
