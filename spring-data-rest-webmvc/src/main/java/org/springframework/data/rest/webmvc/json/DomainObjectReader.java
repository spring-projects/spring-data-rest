/*
 * Copyright 2014-2017 the original author or authors.
 *
 * Licensed under the Apache License, Version 2.0 (the "License");
 * you may not use this file except in compliance with the License.
 * You may obtain a copy of the License at
 *
 *      http://www.apache.org/licenses/LICENSE-2.0
 *
 * Unless required by applicable law or agreed to in writing, software
 * distributed under the License is distributed on an "AS IS" BASIS,
 * WITHOUT WARRANTIES OR CONDITIONS OF ANY KIND, either express or implied.
 * See the License for the specific language governing permissions and
 * limitations under the License.
 */
package org.springframework.data.rest.webmvc.json;

import lombok.Getter;
import lombok.NonNull;
import lombok.RequiredArgsConstructor;

import java.io.InputStream;
import java.util.ArrayList;
import java.util.Arrays;
import java.util.Collection;
import java.util.Iterator;
import java.util.Map;
import java.util.Map.Entry;
import java.util.Optional;

import org.springframework.beans.PropertyAccessor;
import org.springframework.beans.PropertyAccessorFactory;
import org.springframework.core.CollectionFactory;
import org.springframework.core.convert.support.DefaultConversionService;
import org.springframework.data.mapping.Association;
import org.springframework.data.mapping.PersistentEntity;
import org.springframework.data.mapping.PersistentProperty;
import org.springframework.data.mapping.PersistentPropertyAccessor;
import org.springframework.data.mapping.SimpleAssociationHandler;
import org.springframework.data.mapping.SimplePropertyHandler;
import org.springframework.data.mapping.context.PersistentEntities;
import org.springframework.data.mapping.model.ConvertingPropertyAccessor;
import org.springframework.data.rest.webmvc.mapping.Associations;
import org.springframework.data.util.ClassTypeInformation;
import org.springframework.data.util.TypeInformation;
import org.springframework.http.converter.HttpMessageNotReadableException;
import org.springframework.util.Assert;
import org.springframework.util.ObjectUtils;

import com.fasterxml.jackson.databind.JsonNode;
import com.fasterxml.jackson.databind.ObjectMapper;
import com.fasterxml.jackson.databind.node.ArrayNode;
import com.fasterxml.jackson.databind.node.ObjectNode;

/**
 * Component to apply an {@link ObjectNode} to an existing domain object. This is effectively a best-effort workaround
 * for Jackson's inability to apply a (partial) JSON document to an existing object in a deeply nested way. We manually
 * detect nested objects, lookup the original value and apply the merge recursively.
 * 
 * @author Oliver Gierke
 * @author Mark Paluch
 * @author Craig Andrews
 * @author Mathias Düsterhöft
 * @since 2.2
 */
@RequiredArgsConstructor
public class DomainObjectReader {

	private final @NonNull PersistentEntities entities;
	private final @NonNull Associations associationLinks;

	/**
	 * Reads the given input stream into an {@link ObjectNode} and applies that to the given existing instance.
	 * 
	 * @param source must not be {@literal null}.
	 * @param target must not be {@literal null}.
	 * @param mapper must not be {@literal null}.
	 * @return
	 */
	public <T> T read(InputStream source, T target, ObjectMapper mapper) {

		Assert.notNull(target, "Target object must not be null!");
		Assert.notNull(source, "InputStream must not be null!");
		Assert.notNull(mapper, "ObjectMapper must not be null!");

		try {
			return doMerge((ObjectNode) mapper.readTree(source), target, mapper);
		} catch (Exception o_O) {
			throw new HttpMessageNotReadableException("Could not read payload!", o_O);
		}
	}

	/**
	 * Reads the given source node onto the given target object and applies PUT semantics, i.e. explicitly
	 * 
	 * @param source must not be {@literal null}.
	 * @param target must not be {@literal null}.
	 * @param mapper
	 * @return
	 */
	@SuppressWarnings("unchecked")
	public <T> T readPut(final ObjectNode source, T target, final ObjectMapper mapper) {

		Assert.notNull(source, "ObjectNode must not be null!");
		Assert.notNull(target, "Existing object instance must not be null!");
		Assert.notNull(mapper, "ObjectMapper must not be null!");

		Class<? extends Object> type = target.getClass();

		entities.getRequiredPersistentEntity(type);

		try {

			Object intermediate = mapper.readerFor(target.getClass()).readValue(source);
			return (T) mergeForPut(intermediate, target, mapper);

		} catch (Exception o_O) {
			throw new HttpMessageNotReadableException("Could not read payload!", o_O);
		}
	}

	/**
	 * Merges the state of given source object onto the target one preserving PUT semantics.
	 * 
	 * @param source can be {@literal null}.
	 * @param target can be {@literal null}.
	 * @param mapper must not be {@literal null}.
	 * @return
	 */
	<T> T mergeForPut(T source, T target, final ObjectMapper mapper) {

		Assert.notNull(mapper, "ObjectMapper must not be null!");

		if (target == null || source == null) {
			return source;
		}

		Class<? extends Object> type = target.getClass();

		return entities.getPersistentEntity(type).map(it -> {

			MergingPropertyHandler propertyHandler = new MergingPropertyHandler(source, target, it, mapper);

			it.doWithProperties(propertyHandler);
			it.doWithAssociations(new LinkedAssociationSkippingAssociationHandler(associationLinks, propertyHandler));

			// Need to copy unmapped properties as the PersistentProperty model currently does not contain any transient
			// properties
			copyRemainingProperties(propertyHandler.getProperties(), source, target);

			return target;

		}).orElse(source);
	}

	/**
	 * Copies the unmapped properties of the given {@link MappedProperties} from the source object to the target instance.
	 * 
	 * @param properties must not be {@literal null}.
	 * @param source must not be {@literal null}.
	 * @param target must not be {@literal null}.
	 */
	private static void copyRemainingProperties(MappedProperties properties, Object source, Object target) {

		PropertyAccessor sourceFieldAccessor = PropertyAccessorFactory.forDirectFieldAccess(source);
		PropertyAccessor sourcePropertyAccessor = PropertyAccessorFactory.forBeanPropertyAccess(source);
		PropertyAccessor targetFieldAccessor = PropertyAccessorFactory.forDirectFieldAccess(target);
		PropertyAccessor targetPropertyAccessor = PropertyAccessorFactory.forBeanPropertyAccess(target);

		for (String property : properties.getSpringDataUnmappedProperties()) {

			// If there's a field we can just copy it.
			if (targetFieldAccessor.isWritableProperty(property)) {
				targetFieldAccessor.setPropertyValue(property, sourceFieldAccessor.getPropertyValue(property));
				continue;
			}

			// Otherwise only copy if there's both a getter and setter.
			if (targetPropertyAccessor.isWritableProperty(property) && sourcePropertyAccessor.isReadableProperty(property)) {
				targetPropertyAccessor.setPropertyValue(property, sourcePropertyAccessor.getPropertyValue(property));
			}
		}
	}

	public <T> T merge(ObjectNode source, T target, ObjectMapper mapper) {

		try {
			return doMerge(source, target, mapper);
		} catch (Exception o_O) {
			throw new HttpMessageNotReadableException("Could not read payload!", o_O);
		}
	}

	/**
	 * Merges the given {@link ObjectNode} onto the given object.
	 * 
	 * @param root must not be {@literal null}.
	 * @param target must not be {@literal null}.
	 * @param mapper must not be {@literal null}.
	 * @return
	 * @throws Exception
	 */
	@SuppressWarnings("unchecked")
	<T> T doMerge(ObjectNode root, T target, ObjectMapper mapper) throws Exception {

		Assert.notNull(root, "Root ObjectNode must not be null!");
		Assert.notNull(target, "Target object instance must not be null!");
		Assert.notNull(mapper, "ObjectMapper must not be null!");

		Optional<PersistentEntity<?, ? extends PersistentProperty<?>>> candidate = entities
				.getPersistentEntity(target.getClass());

		if (!candidate.isPresent()) {
			return mapper.readerForUpdating(target).readValue(root);
		}

		PersistentEntity<?, ?> entity = candidate.get();
		MappedProperties mappedProperties = MappedProperties.fromJacksonProperties(entity, mapper);

		for (Iterator<Entry<String, JsonNode>> i = root.fields(); i.hasNext();) {

			Entry<String, JsonNode> entry = i.next();
			JsonNode child = entry.getValue();
			String fieldName = entry.getKey();

			if (!mappedProperties.hasPersistentPropertyForField(fieldName)) {
				continue;
			}

			PersistentProperty<?> property = mappedProperties.getPersistentProperty(fieldName);
			PersistentPropertyAccessor accessor = entity.getPropertyAccessor(target);
			Optional<Object> rawValue = Optional.ofNullable(accessor.getProperty(property));

<<<<<<< HEAD
			if (rawValue == null) {
				continue;
			}

			if (child.isArray()) {

				if (handleArray(child, rawValue, mapper, property.getTypeInformation())) {
					i.remove();
=======
			if (!rawValue.isPresent() || associationLinks.isLinkableAssociation(property)) {
				continue;
			}

			rawValue.ifPresent(it -> {

				if (child.isArray()) {

					if (handleArray(child, it, mapper, property.getTypeInformation())) {
						i.remove();
					}

					return;
>>>>>>> 1642826a
				}

				if (child.isObject()) {

					ObjectNode objectNode = (ObjectNode) child;

					if (property.isMap()) {

						// Keep empty Map to wipe it as expected
						if (!objectNode.fieldNames().hasNext()) {
							return;
						}

						execute(
								() -> doMergeNestedMap((Map<Object, Object>) it, objectNode, mapper, property.getTypeInformation()));

						// Remove potentially emptied Map as values have been handled recursively
						if (!objectNode.fieldNames().hasNext()) {
							i.remove();
						}

<<<<<<< HEAD
					doMergeNestedMap((Map<String, Object>) rawValue, objectNode, mapper, property.getTypeInformation());
=======
						return;
					}
>>>>>>> 1642826a

					if (property.isEntity()) {
						i.remove();
						execute(() -> doMerge(objectNode, it, mapper));
					}
				}

<<<<<<< HEAD
				if (property.isEntity()) {
					i.remove();
					doMerge(objectNode, rawValue, mapper);
				}
			}
=======
			});

>>>>>>> 1642826a
		}

		return mapper.readerForUpdating(target).readValue(root);
	}

	/**
	 * Handles the given {@link JsonNode} by treating it as {@link ArrayNode} and the given source value as
	 * {@link Collection}-like value. Looks up the actual type to handle from the potentially available first element,
	 * falling back to component type lookup on the given type.
	 * 
	 * @param node must not be {@literal null}.
	 * @param source must not be {@literal null}.
	 * @param mapper must not be {@literal null}.
	 * @param collectionType must not be {@literal null}.
	 * @return
	 * @throws Exception
	 */
<<<<<<< HEAD
	private boolean handleArray(JsonNode node, Object source, ObjectMapper mapper, TypeInformation<?> collectionType)
			throws Exception {
=======
	private boolean handleArray(JsonNode node, Object source, ObjectMapper mapper, TypeInformation<?> collectionType) {
>>>>>>> 1642826a

		Collection<Object> collection = ifCollection(source);

		if (collection == null) {
			return false;
		}

<<<<<<< HEAD
		Iterator<Object> iterator = collection.iterator();
		TypeInformation<?> componentType = iterator.hasNext() ? //
				ClassTypeInformation.from(iterator.next().getClass()) : //
				collectionType.getComponentType();

		return handleArrayNode((ArrayNode) node, collection, mapper, componentType);
=======
		return execute(() -> handleArrayNode((ArrayNode) node, collection, mapper, collectionType.getComponentType()));
>>>>>>> 1642826a
	}

	/**
	 * Applies the diff handling to {@link ArrayNode}s, potentially recursing into nested ones.
	 * 
	 * @param array the source {@link ArrayNode}m, must not be {@literal null}.
	 * @param collection the actual collection values, must not be {@literal null}.
	 * @param mapper the {@link ObjectMapper} to use, must not be {@literal null}.
	 * @param componentType the item type of the collection, can be {@literal null}.
	 * @return whether an object merge has been applied to the {@link ArrayNode}.
	 */
	private boolean handleArrayNode(ArrayNode array, Collection<Object> collection, ObjectMapper mapper,
			TypeInformation<?> componentType) throws Exception {

		Assert.notNull(array, "ArrayNode must not be null!");
		Assert.notNull(collection, "Source collection must not be null!");
		Assert.notNull(mapper, "ObjectMapper must not be null!");

		// We need an iterator for the original collection.
		// We might modify it but we want to keep iterating over the original collection.
		Iterator<Object> value = new ArrayList<Object>(collection).iterator();
		boolean nestedObjectFound = false;

		for (JsonNode jsonNode : array) {

			if (!value.hasNext()) {

<<<<<<< HEAD
				Class<?> type = componentType == null ? Object.class : componentType.getType();
				collection.add(mapper.treeToValue(jsonNode, type));
=======
				collection.add(mapper.treeToValue(jsonNode, getTypeToMap(null, componentType).getType()));
>>>>>>> 1642826a

				continue;
			}

			Object next = value.next();

			if (ArrayNode.class.isInstance(jsonNode)) {
<<<<<<< HEAD
				return handleArray(jsonNode, next, mapper, componentType);
=======
				return handleArray(jsonNode, next, mapper, getTypeToMap(value, componentType));
>>>>>>> 1642826a
			}

			if (ObjectNode.class.isInstance(jsonNode)) {

				nestedObjectFound = true;
				doMerge((ObjectNode) jsonNode, next, mapper);
			}
		}

		// there are more items in the collection than contained in the JSON node - remove it.
		while (value.hasNext()) {
			collection.remove(value.next());
		}

		return nestedObjectFound;
	}

	/**
	 * Merges nested {@link Map} values for the given source {@link Map}, the {@link ObjectNode} and {@link ObjectMapper}.
	 * 
	 * @param source can be {@literal null}.
	 * @param node must not be {@literal null}.
	 * @param mapper must not be {@literal null}.
	 * @throws Exception
	 */
<<<<<<< HEAD
	private void doMergeNestedMap(Map<String, Object> source, ObjectNode node, ObjectMapper mapper,
=======
	private void doMergeNestedMap(Map<Object, Object> source, ObjectNode node, ObjectMapper mapper,
>>>>>>> 1642826a
			TypeInformation<?> type) throws Exception {

		if (source == null) {
			return;
		}

		Iterator<Entry<String, JsonNode>> fields = node.fields();
		Class<?> keyType = typeOrObject(type.getComponentType());
		TypeInformation<?> valueType = type.getMapValueType();

		while (fields.hasNext()) {

			Entry<String, JsonNode> entry = fields.next();
			JsonNode value = entry.getValue();
			String key = entry.getKey();

			Object mappedKey = mapper.readValue(quote(key), keyType);
			Object sourceValue = source.get(mappedKey);
			TypeInformation<?> typeToMap = getTypeToMap(sourceValue, valueType);

			if (value instanceof ObjectNode && sourceValue != null) {

				doMerge((ObjectNode) value, sourceValue, mapper);

			} else if (value instanceof ArrayNode && sourceValue != null) {

				handleArray(value, sourceValue, mapper, getTypeToMap(sourceValue, typeToMap));

<<<<<<< HEAD
			if (child instanceof ObjectNode && sourceValue != null) {

				doMerge((ObjectNode) child, sourceValue, mapper);

			} else if (child instanceof ArrayNode && sourceValue != null) {

				handleArray(child, sourceValue, mapper, type);

			} else {

				Class<?> valueType = sourceValue == null ? Object.class : sourceValue.getClass();
				source.put(entry.getKey(), mapper.treeToValue(child, valueType));
=======
			} else {

				source.put(mappedKey, mapper.treeToValue(value, typeToMap.getType()));
>>>>>>> 1642826a
			}

			fields.remove();
		}
	}

	@SuppressWarnings("unchecked")
	private Optional<Map<Object, Object>> mergeMaps(PersistentProperty<?> property, Optional<Object> source,
			Optional<Object> target, ObjectMapper mapper) {

		return source.map(it -> {

			Map<Object, Object> sourceMap = (Map<Object, Object>) it;
			Map<Object, Object> targetMap = (Map<Object, Object>) target.orElse(null);

			Map<Object, Object> result = targetMap == null ? CollectionFactory.createMap(Map.class, sourceMap.size())
					: CollectionFactory.createApproximateMap(targetMap, sourceMap.size());

			for (Entry<Object, Object> entry : sourceMap.entrySet()) {

				Object targetValue = targetMap == null ? null : targetMap.get(entry.getKey());
				result.put(entry.getKey(), mergeForPut(entry.getValue(), targetValue, mapper));
			}

			if (targetMap == null) {
				return result;
			}

			try {

				targetMap.clear();
				targetMap.putAll(result);

				return targetMap;

			} catch (UnsupportedOperationException o_O) {
				return result;
			}
		});
	}

	private Optional<Collection<Object>> mergeCollections(PersistentProperty<?> property, Optional<Object> source,
			Optional<Object> target, ObjectMapper mapper) {

		return source.map(it -> {

			Collection<Object> sourceCollection = asCollection(it);
			Collection<Object> targetCollection = asCollection(target.orElse(null));
			Collection<Object> result = targetCollection == null
					? CollectionFactory.createCollection(Collection.class, sourceCollection.size())
					: CollectionFactory.createApproximateCollection(targetCollection, sourceCollection.size());

			Iterator<Object> sourceIterator = sourceCollection.iterator();
			Iterator<Object> targetIterator = targetCollection == null ? Collections.emptyIterator()
					: targetCollection.iterator();

			while (sourceIterator.hasNext()) {

				Object sourceElement = sourceIterator.next();
				Object targetElement = targetIterator.hasNext() ? targetIterator.next() : null;

				result.add(mergeForPut(sourceElement, targetElement, mapper));
			}

			if (targetCollection == null) {
				return result;
			}

			try {

				targetCollection.clear();
				targetCollection.addAll(result);

				return targetCollection;

			} catch (UnsupportedOperationException o_O) {
				return result;
			}
		});
	}

	@SuppressWarnings("unchecked")
	private static Collection<Object> asCollection(Object source) {

		if (source instanceof Collection) {
			return (Collection<Object>) source;
		} else if (source.getClass().isArray()) {
			return Arrays.asList(ObjectUtils.toObjectArray(source));
		} else {
			return Collections.singleton(source);
		}
	}

	/**
	 * Returns the given source instance as {@link Collection} or creates a new one for the given type.
	 * 
	 * @param source can be {@literal null}.
	 * @param type must not be {@literal null} in case {@code source} is null.
	 * @return
	 */
	@SuppressWarnings("unchecked")
	private static Collection<Object> ifCollection(Object source) {

		Assert.notNull(source, "Source instance must not be null!");

		if (source instanceof Collection) {
			return (Collection<Object>) source;
		}

		if (source.getClass().isArray()) {
			return Arrays.asList((Object[]) source);
		}

		return null;
<<<<<<< HEAD
=======
	}

	/**
	 * Surrounds the given source {@link String} with quotes so that they represent a valid JSON String.
	 * 
	 * @param source can be {@literal null}.
	 * @return
	 */
	private static String quote(String source) {
		return source == null ? null : "\"".concat(source).concat("\"");
	}

	/**
	 * Returns the raw type of the given {@link TypeInformation} or {@link Object} as fallback.
	 * 
	 * @param type can be {@literal null}.
	 * @return
	 */
	private static Class<?> typeOrObject(TypeInformation<?> type) {
		return type == null ? Object.class : type.getType();
	}

	/**
	 * Returns the type to read for the given value and default type. The type will be defaulted to {@link Object} if
	 * missing. If the given value's type is different from the given default (i.e. more concrete) the value's type will
	 * be used.
	 * 
	 * @param value can be {@literal null}.
	 * @param type can be {@literal null}.
	 * @return
	 */
	private static TypeInformation<?> getTypeToMap(Object value, TypeInformation<?> type) {

		if (type == null) {
			return ClassTypeInformation.OBJECT;
		}

		if (value == null) {
			return type;
		}

		if (Enum.class.isInstance(value)) {
			return ClassTypeInformation.from(((Enum<?>) value).getDeclaringClass());
		}

		return value.getClass().equals(type.getType()) ? type : ClassTypeInformation.from(value.getClass());

	}

	/**
	 * {@link SimpleAssociationHandler} that skips linkable associations and forwards handling for all other ones to the
	 * delegate {@link SimplePropertyHandler}.
	 * 
	 * @author Oliver Gierke
	 */
	@RequiredArgsConstructor
	private final class LinkedAssociationSkippingAssociationHandler implements SimpleAssociationHandler {

		private final @NonNull Associations associations;
		private final @NonNull SimplePropertyHandler delegate;

		/*
		 * (non-Javadoc)
		 * @see org.springframework.data.mapping.SimpleAssociationHandler#doWithAssociation(org.springframework.data.mapping.Association)
		 */
		@Override
		public void doWithAssociation(Association<? extends PersistentProperty<?>> association) {

			if (associationLinks.isLinkableAssociation(association)) {
				return;
			}

			delegate.doWithPersistentProperty(association.getInverse());
		}
	}

	/**
	 * {@link SimplePropertyHandler} to merge the states of the given objects.
	 * 
	 * @author Oliver Gierke
	 */
	private class MergingPropertyHandler implements SimplePropertyHandler {

		private final @Getter MappedProperties properties;
		private final PersistentPropertyAccessor targetAccessor;
		private final PersistentPropertyAccessor sourceAccessor;
		private final ObjectMapper mapper;

		/**
		 * Creates a new {@link MergingPropertyHandler} for the given source, target, {@link PersistentEntity} and
		 * {@link ObjectMapper}.
		 * 
		 * @param source must not be {@literal null}.
		 * @param target must not be {@literal null}.
		 * @param entity must not be {@literal null}.
		 * @param mapper must not be {@literal null}.
		 */
		public MergingPropertyHandler(Object source, Object target, PersistentEntity<?, ?> entity, ObjectMapper mapper) {

			Assert.notNull(source, "Source instance must not be null!");
			Assert.notNull(target, "Target instance must not be null!");
			Assert.notNull(entity, "PersistentEntity must not be null!");
			Assert.notNull(mapper, "ObjectMapper must not be null!");

			this.properties = MappedProperties.fromJacksonProperties(entity, mapper);
			this.targetAccessor = new ConvertingPropertyAccessor(entity.getPropertyAccessor(target),
					new DefaultConversionService());
			this.sourceAccessor = entity.getPropertyAccessor(source);
			this.mapper = mapper;
		}

		/*
		 * (non-Javadoc)
		 * @see org.springframework.data.mapping.SimplePropertyHandler#doWithPersistentProperty(org.springframework.data.mapping.PersistentProperty)
		 */
		@Override
		public void doWithPersistentProperty(PersistentProperty<?> property) {

			if (property.isIdProperty() || property.isVersionProperty() || !property.isWritable()) {
				return;
			}

			if (!properties.isMappedProperty(property)) {
				return;
			}

			Optional<Object> sourceValue = Optional.ofNullable(sourceAccessor.getProperty(property));
			Optional<Object> targetValue = Optional.ofNullable(targetAccessor.getProperty(property));
			Optional<?> result = Optional.empty();

			if (property.isMap()) {
				result = mergeMaps(property, sourceValue, targetValue, mapper);
			} else if (property.isCollectionLike()) {
				result = mergeCollections(property, sourceValue, targetValue, mapper);
			} else if (property.isEntity()) {
				result = mergeForPut(sourceValue, targetValue, mapper);
			} else {
				result = sourceValue;
			}

			targetAccessor.setProperty(property, result.orElse(null));
		}
	}

	private static <T> T execute(SupplierWithException<T> block) {

		try {
			return block.execute();
		} catch (Exception o_O) {
			throw new RuntimeException(o_O);
		}
	}

	private static void execute(RunnableWithException block) {

		try {
			block.execute();
		} catch (Exception o_O) {
			throw new RuntimeException(o_O);
		}
	}

	interface RunnableWithException {
		void execute() throws Exception;
	}

	interface SupplierWithException<T> {
		T execute() throws Exception;
>>>>>>> 1642826a
	}
}<|MERGE_RESOLUTION|>--- conflicted
+++ resolved
@@ -23,6 +23,7 @@
 import java.util.ArrayList;
 import java.util.Arrays;
 import java.util.Collection;
+import java.util.Collections;
 import java.util.Iterator;
 import java.util.Map;
 import java.util.Map.Entry;
@@ -231,16 +232,6 @@
 			PersistentPropertyAccessor accessor = entity.getPropertyAccessor(target);
 			Optional<Object> rawValue = Optional.ofNullable(accessor.getProperty(property));
 
-<<<<<<< HEAD
-			if (rawValue == null) {
-				continue;
-			}
-
-			if (child.isArray()) {
-
-				if (handleArray(child, rawValue, mapper, property.getTypeInformation())) {
-					i.remove();
-=======
 			if (!rawValue.isPresent() || associationLinks.isLinkableAssociation(property)) {
 				continue;
 			}
@@ -254,7 +245,6 @@
 					}
 
 					return;
->>>>>>> 1642826a
 				}
 
 				if (child.isObject()) {
@@ -276,12 +266,8 @@
 							i.remove();
 						}
 
-<<<<<<< HEAD
-					doMergeNestedMap((Map<String, Object>) rawValue, objectNode, mapper, property.getTypeInformation());
-=======
 						return;
 					}
->>>>>>> 1642826a
 
 					if (property.isEntity()) {
 						i.remove();
@@ -289,16 +275,8 @@
 					}
 				}
 
-<<<<<<< HEAD
-				if (property.isEntity()) {
-					i.remove();
-					doMerge(objectNode, rawValue, mapper);
-				}
-			}
-=======
 			});
 
->>>>>>> 1642826a
 		}
 
 		return mapper.readerForUpdating(target).readValue(root);
@@ -316,12 +294,7 @@
 	 * @return
 	 * @throws Exception
 	 */
-<<<<<<< HEAD
-	private boolean handleArray(JsonNode node, Object source, ObjectMapper mapper, TypeInformation<?> collectionType)
-			throws Exception {
-=======
 	private boolean handleArray(JsonNode node, Object source, ObjectMapper mapper, TypeInformation<?> collectionType) {
->>>>>>> 1642826a
 
 		Collection<Object> collection = ifCollection(source);
 
@@ -329,16 +302,7 @@
 			return false;
 		}
 
-<<<<<<< HEAD
-		Iterator<Object> iterator = collection.iterator();
-		TypeInformation<?> componentType = iterator.hasNext() ? //
-				ClassTypeInformation.from(iterator.next().getClass()) : //
-				collectionType.getComponentType();
-
-		return handleArrayNode((ArrayNode) node, collection, mapper, componentType);
-=======
 		return execute(() -> handleArrayNode((ArrayNode) node, collection, mapper, collectionType.getComponentType()));
->>>>>>> 1642826a
 	}
 
 	/**
@@ -366,12 +330,7 @@
 
 			if (!value.hasNext()) {
 
-<<<<<<< HEAD
-				Class<?> type = componentType == null ? Object.class : componentType.getType();
-				collection.add(mapper.treeToValue(jsonNode, type));
-=======
 				collection.add(mapper.treeToValue(jsonNode, getTypeToMap(null, componentType).getType()));
->>>>>>> 1642826a
 
 				continue;
 			}
@@ -379,11 +338,7 @@
 			Object next = value.next();
 
 			if (ArrayNode.class.isInstance(jsonNode)) {
-<<<<<<< HEAD
-				return handleArray(jsonNode, next, mapper, componentType);
-=======
 				return handleArray(jsonNode, next, mapper, getTypeToMap(value, componentType));
->>>>>>> 1642826a
 			}
 
 			if (ObjectNode.class.isInstance(jsonNode)) {
@@ -409,11 +364,7 @@
 	 * @param mapper must not be {@literal null}.
 	 * @throws Exception
 	 */
-<<<<<<< HEAD
-	private void doMergeNestedMap(Map<String, Object> source, ObjectNode node, ObjectMapper mapper,
-=======
 	private void doMergeNestedMap(Map<Object, Object> source, ObjectNode node, ObjectMapper mapper,
->>>>>>> 1642826a
 			TypeInformation<?> type) throws Exception {
 
 		if (source == null) {
@@ -442,24 +393,9 @@
 
 				handleArray(value, sourceValue, mapper, getTypeToMap(sourceValue, typeToMap));
 
-<<<<<<< HEAD
-			if (child instanceof ObjectNode && sourceValue != null) {
-
-				doMerge((ObjectNode) child, sourceValue, mapper);
-
-			} else if (child instanceof ArrayNode && sourceValue != null) {
-
-				handleArray(child, sourceValue, mapper, type);
-
 			} else {
 
-				Class<?> valueType = sourceValue == null ? Object.class : sourceValue.getClass();
-				source.put(entry.getKey(), mapper.treeToValue(child, valueType));
-=======
-			} else {
-
 				source.put(mappedKey, mapper.treeToValue(value, typeToMap.getType()));
->>>>>>> 1642826a
 			}
 
 			fields.remove();
@@ -574,8 +510,6 @@
 		}
 
 		return null;
-<<<<<<< HEAD
-=======
 	}
 
 	/**
@@ -744,6 +678,5 @@
 
 	interface SupplierWithException<T> {
 		T execute() throws Exception;
->>>>>>> 1642826a
 	}
 }