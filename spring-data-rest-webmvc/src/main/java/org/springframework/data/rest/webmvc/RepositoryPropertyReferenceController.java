--- conflicted
+++ resolved
@@ -361,34 +361,7 @@
 				Map<Object, Object> m = (Map<Object, Object>) it;
 				Iterator<Entry<Object, Object>> iterator = m.entrySet().iterator();
 
-<<<<<<< HEAD
-						if (propertyId.equals(s)) {
-							itr.remove();
-						}
-					}
-				} else if (prop.property.isMap()) {
-
-					Map<Object, Object> m = (Map<Object, Object>) prop.propertyValue;
-					Iterator<Entry<Object, Object>> itr = m.entrySet().iterator();
-
-					while (itr.hasNext()) {
-
-						Object key = itr.next().getKey();
-
-						IdentifierAccessor accessor = prop.entity.getIdentifierAccessor(m.get(key));
-						String s = accessor.getIdentifier().toString();
-
-						if (propertyId.equals(s)) {
-							itr.remove();
-						}
-					}
-
-				} else {
-					prop.accessor.setProperty(prop.property, null);
-				}
-=======
 				while (iterator.hasNext()) {
->>>>>>> 1642826a
 
 					Object key = iterator.next().getKey();
 
