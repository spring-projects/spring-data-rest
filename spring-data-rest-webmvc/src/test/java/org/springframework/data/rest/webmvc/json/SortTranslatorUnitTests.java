--- conflicted
+++ resolved
@@ -21,24 +21,17 @@
 import java.util.Collections;
 import java.util.List;
 
-import java.util.Collections;
-import java.util.List;
-
 import org.junit.Before;
 import org.junit.Test;
 import org.springframework.data.annotation.Reference;
 import org.springframework.data.domain.Sort;
 import org.springframework.data.keyvalue.core.mapping.context.KeyValueMappingContext;
 import org.springframework.data.mapping.context.PersistentEntities;
-<<<<<<< HEAD
-import org.springframework.data.rest.webmvc.json.JacksonMappingAwareSortTranslator.SortTranslator;
-=======
 import org.springframework.data.rest.core.annotation.RestResource;
 import org.springframework.data.rest.core.config.RepositoryRestConfiguration;
 import org.springframework.data.rest.core.mapping.PersistentEntitiesResourceMappings;
 import org.springframework.data.rest.webmvc.json.JacksonMappingAwareSortTranslator.SortTranslator;
 import org.springframework.data.rest.webmvc.mapping.Associations;
->>>>>>> 1642826a
 
 import com.fasterxml.jackson.annotation.JsonProperty;
 import com.fasterxml.jackson.annotation.JsonUnwrapped;
@@ -54,11 +47,7 @@
 public class SortTranslatorUnitTests {
 
 	ObjectMapper objectMapper = new ObjectMapper();
-<<<<<<< HEAD
-	KeyValueMappingContext mappingContext;
-=======
 	KeyValueMappingContext<?, ?> mappingContext;
->>>>>>> 1642826a
 	PersistentEntities persistentEntities;
 	SortTranslator sortTranslator;
 
@@ -72,25 +61,16 @@
 		mappingContext.getPersistentEntity(MultiUnwrapped.class);
 
 		persistentEntities = new PersistentEntities(Collections.singleton(mappingContext));
-<<<<<<< HEAD
-		sortTranslator = new SortTranslator(persistentEntities, objectMapper);
-=======
 
 		sortTranslator = new SortTranslator(persistentEntities, objectMapper, new Associations(
 				new PersistentEntitiesResourceMappings(persistentEntities), mock(RepositoryRestConfiguration.class)));
->>>>>>> 1642826a
 	}
 
 	@Test // DATAREST-883
 	public void shouldMapKnownProperties() {
 
-<<<<<<< HEAD
-		Sort translatedSort = sortTranslator.translateSort(new Sort("hello", "name"),
-				mappingContext.getPersistentEntity(Plain.class));
-=======
 		Sort translatedSort = sortTranslator.translateSort(Sort.by("hello", "name"),
 				mappingContext.getRequiredPersistentEntity(Plain.class));
->>>>>>> 1642826a
 
 		assertThat(translatedSort.getOrderFor("hello")).isNull();
 		assertThat(translatedSort.getOrderFor("name")).isNotNull();
@@ -99,13 +79,8 @@
 	@Test // DATAREST-883
 	public void returnsNullSortIfNoPropertiesMatch() {
 
-<<<<<<< HEAD
-		Sort translatedSort = sortTranslator.translateSort(new Sort("hello", "world"),
-				mappingContext.getPersistentEntity(Plain.class));
-=======
 		Sort translatedSort = sortTranslator.translateSort(Sort.by("hello", "world"),
 				mappingContext.getRequiredPersistentEntity(Plain.class));
->>>>>>> 1642826a
 
 		assertThat(translatedSort).isEqualTo(Sort.unsorted());
 	}
@@ -113,13 +88,8 @@
 	@Test // DATAREST-883
 	public void shouldMapKnownPropertiesWithJsonProperty() {
 
-<<<<<<< HEAD
-		Sort translatedSort = sortTranslator.translateSort(new Sort("hello", "foo"),
-				mappingContext.getPersistentEntity(WithJsonProperty.class));
-=======
 		Sort translatedSort = sortTranslator.translateSort(Sort.by("hello", "foo"),
 				mappingContext.getRequiredPersistentEntity(WithJsonProperty.class));
->>>>>>> 1642826a
 
 		assertThat(translatedSort.getOrderFor("hello")).isNull();
 		assertThat(translatedSort.getOrderFor("name")).isNotNull();
@@ -128,10 +98,6 @@
 	@Test // DATAREST-883
 	public void shouldJacksonFieldNameForMapping() {
 
-<<<<<<< HEAD
-		Sort translatedSort = sortTranslator.translateSort(new Sort("name"),
-				mappingContext.getPersistentEntity(WithJsonProperty.class));
-=======
 		Sort translatedSort = sortTranslator.translateSort(Sort.by("name"),
 				mappingContext.getRequiredPersistentEntity(WithJsonProperty.class));
 
@@ -144,7 +110,6 @@
 		Sort translatedSort = sortTranslator.translateSort(
 				Sort.by("embedded.name", "embedded.collection", "embedded.someInterface"),
 				mappingContext.getRequiredPersistentEntity(Plain.class));
->>>>>>> 1642826a
 
 		assertThat(translatedSort.getOrderFor("embedded.name")).isNotNull();
 		assertThat(translatedSort.getOrderFor("embedded.collection")).isNotNull();
@@ -206,91 +171,12 @@
 		assertThat(translatedSort.getOrderFor("burrito.embedded.name")).isNotNull();
 	}
 
-	/**
-	 * @see DATAREST-910
-	 */
-	@Test
-	public void shouldMapKnownNestedProperties() {
-
-		Sort translatedSort = sortTranslator.translateSort(
-				new Sort("embedded.name", "embedded.collection", "embedded.someInterface"),
-				mappingContext.getPersistentEntity(Plain.class));
-
-		assertThat(translatedSort.getOrderFor("embedded.name"), is(notNullValue()));
-		assertThat(translatedSort.getOrderFor("embedded.collection"), is(notNullValue()));
-		assertThat(translatedSort.getOrderFor("embedded.someInterface"), is(notNullValue()));
-	}
-
-	/**
-	 * @see DATAREST-910
-	 */
-	@Test
-	public void shouldSkipWrongNestedProperties() {
-
-		Sort translatedSort = sortTranslator.translateSort(new Sort("embedded.unknown"),
-				mappingContext.getPersistentEntity(Plain.class));
-
-		assertThat(translatedSort, is(nullValue()));
-	}
-
-	/**
-	 * @see DATAREST-910
-	 */
-	@Test
-	public void shouldSkipKnownAssociationProperties() {
-
-		Sort translatedSort = sortTranslator.translateSort(new Sort("refEmbedded.name"),
-				mappingContext.getPersistentEntity(Plain.class));
-
-		assertThat(translatedSort, is(nullValue()));
-	}
-
-	/**
-	 * @see DATAREST-910
-	 */
-	@Test
-	public void shouldJacksonFieldNameForNestedFieldMapping() {
-
-		Sort translatedSort = sortTranslator.translateSort(new Sort("em.foo"),
-				mappingContext.getPersistentEntity(WithJsonProperty.class));
-
-		assertThat(translatedSort.getOrderFor("embeddedWithJsonProperty.bar"), is(notNullValue()));
-	}
-
-	/**
-	 * @see DATAREST-910
-	 */
-	@Test
-	public void shouldTranslatePathForSingleLevelJsonUnwrappedObject() {
-
-		Sort translatedSort = sortTranslator.translateSort(new Sort("un-name"),
-				mappingContext.getPersistentEntity(UnwrapEmbedded.class));
-
-		assertThat(translatedSort.getOrderFor("embedded.name"), is(notNullValue()));
-	}
-
-	/**
-	 * @see DATAREST-910
-	 */
-	@Test
-	public void shouldTranslatePathForMultiLevelLevelJsonUnwrappedObject() {
-
-		Sort translatedSort = sortTranslator.translateSort(new Sort("un-name", "burrito.un-name"),
-				mappingContext.getPersistentEntity(MultiUnwrapped.class));
-
-		assertThat(translatedSort.getOrderFor("anotherWrap.embedded.name"), is(notNullValue()));
-		assertThat(translatedSort.getOrderFor("burrito.embedded.name"), is(notNullValue()));
-	}
-
 	static class Plain {
 
 		public String name;
 		public Embedded embedded;
 		@Reference public Embedded refEmbedded;
-<<<<<<< HEAD
-=======
 		@Reference public AnotherRootEntity association;
->>>>>>> 1642826a
 	}
 
 	static class UnwrapEmbedded {
@@ -299,7 +185,6 @@
 
 	static class MultiUnwrapped {
 
-<<<<<<< HEAD
 		public String name;
 		@JsonUnwrapped public UnwrapEmbedded anotherWrap;
 		public UnwrapEmbedded burrito;
@@ -308,16 +193,6 @@
 	static class Embedded {
 
 		public String name;
-=======
-		public String name;
-		@JsonUnwrapped public UnwrapEmbedded anotherWrap;
-		public UnwrapEmbedded burrito;
-	}
-
-	static class Embedded {
-
-		public String name;
->>>>>>> 1642826a
 		public List<String> collection;
 		public SomeInterface someInterface;
 	}
@@ -326,8 +201,6 @@
 
 		@JsonProperty("foo") public String name;
 		@JsonProperty("em") public EmbeddedWithJsonProperty embeddedWithJsonProperty;
-<<<<<<< HEAD
-=======
 	}
 
 	static class EmbeddedWithJsonProperty {
@@ -339,12 +212,5 @@
 	@RestResource
 	static class AnotherRootEntity {
 		public String name;
->>>>>>> 1642826a
-	}
-
-	static class EmbeddedWithJsonProperty {
-		@JsonProperty("foo") public String bar;
-	}
-
-	static interface SomeInterface {}
+	}
 }