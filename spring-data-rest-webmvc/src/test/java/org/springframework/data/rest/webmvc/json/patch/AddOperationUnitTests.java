--- conflicted
+++ resolved
@@ -155,7 +155,7 @@
 		assertThat(outer.todoList.getTodos()).containsExactly(todos.get(0), todos.get(1), newTodo);
 	}
 
-<<<<<<< HEAD
+
 	@Test
 	void failPrimitiveInNestedObjectCollection() {
 		List<Todo> todos = new ArrayList<>();
@@ -174,8 +174,6 @@
 	@Data
 	@AllArgsConstructor
 	@NoArgsConstructor
-=======
->>>>>>> 2b207b1d
 	public static class TodoListWrapper {
 		public TodoList todoList;
 
