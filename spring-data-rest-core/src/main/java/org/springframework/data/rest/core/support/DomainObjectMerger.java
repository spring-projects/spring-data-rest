--- conflicted
+++ resolved
@@ -54,8 +54,7 @@
 		final BeanWrapper<?, Object> fromWrapper = BeanWrapper.create(from, conversionService);
 		final BeanWrapper<?, Object> targetWrapper = BeanWrapper.create(target, conversionService);
 
-<<<<<<< HEAD
-		PersistentEntity<?, ?> entity = repositories.getPersistentEntity(target.getClass());
+		final PersistentEntity<?, ?> entity = repositories.getPersistentEntity(target.getClass());
 
 		entity.doWithProperties(new SimplePropertyHandler() {
 
@@ -67,23 +66,13 @@
 			public void doWithPersistentProperty(PersistentProperty<?> property) {
 
 				Object fromVal = fromWrapper.getProperty(property);
-				if (null != fromVal && !fromVal.equals(targetWrapper.getProperty(property))) {
-					targetWrapper.setProperty(property, fromVal);
-=======
-		final PersistentEntity<?, ?> entity = repositories.getPersistentEntity(target.getClass());
-		entity.doWithProperties(new PropertyHandler() {
-			@Override
-			public void doWithPersistentProperty(PersistentProperty persistentProperty) {
-				Object fromVal = fromWrapper.getProperty(persistentProperty);
-				
 				// Support PUTting null property values per DATAREST-130.
 				boolean mergeProperty =
-						!entity.isIdProperty(persistentProperty)
-						&& (fromVal == null || !fromVal.equals(targetWrapper.getProperty(persistentProperty)));
-				
+						!entity.isIdProperty(property)
+								&& (fromVal == null || !fromVal.equals(targetWrapper.getProperty(property)));
+
 				if (mergeProperty) {
-					targetWrapper.setProperty(persistentProperty, fromVal);
->>>>>>> 090e93c2
+					targetWrapper.setProperty(property, fromVal);
 				}
 			}
 		});
